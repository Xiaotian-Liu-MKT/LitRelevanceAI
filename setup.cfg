[metadata]
name = litrx
version = 0.1.0

[options]
packages = find:
install_requires =
    pandas
    openai>=1.14.0
    httpx>=0.27,<0.28
<<<<<<< HEAD
=======
    httpx>=0.27.0
>>>>>>> fd6cc113
    tqdm
    openpyxl
    pyyaml
    pypdf
    keyring
    pydantic>=2.0
    filelock>=3.12.0
    PyQt6>=6.6.0

[options.entry_points]
console_scripts =
    litrx = litrx.cli:main<|MERGE_RESOLUTION|>--- conflicted
+++ resolved
@@ -8,10 +8,7 @@
     pandas
     openai>=1.14.0
     httpx>=0.27,<0.28
-<<<<<<< HEAD
-=======
     httpx>=0.27.0
->>>>>>> fd6cc113
     tqdm
     openpyxl
     pyyaml
