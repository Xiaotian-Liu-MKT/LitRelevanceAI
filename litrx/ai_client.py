--- conflicted
+++ resolved
@@ -245,7 +245,6 @@
             logger.error(message)
             raise RuntimeError(message)
 
-<<<<<<< HEAD
         # Enforce lower bound while providing a compatibility shim for unexpected upgrades
         if httpx_version and httpx_version < (0, 27, 0):
             message = (
@@ -309,12 +308,10 @@
             httpx_module.AsyncClient.__init__ = patched_async_init  # type: ignore[assignment]
 
         httpx_module._litrx_proxy_shim_installed = True
-=======
         if httpx_version and httpx_version >= (0, 28, 0):
             message = (
                 f"httpx {httpx_module.__version__} is incompatible with older OpenAI SDKs. "
                 "Install httpx>=0.27,<0.28 to avoid the 'proxies' error."
             )
             logger.error(message)
-            raise RuntimeError(message)
->>>>>>> f4708777
+            raise RuntimeError(message)