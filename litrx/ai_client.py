--- conflicted
+++ resolved
@@ -223,12 +223,9 @@
     def _validate_dependencies() -> None:
         """Validate OpenAI/httpx versions to prevent the 'proxies' TypeError."""
 
-<<<<<<< HEAD
         openai_version: tuple[int, ...] = ()
         httpx_version: tuple[int, ...] = ()
 
-=======
->>>>>>> b66714e4
         try:
             import openai as openai_module
             import httpx as httpx_module
@@ -240,7 +237,6 @@
             logger.error(message)
             raise RuntimeError(message) from exc
 
-<<<<<<< HEAD
         try:
             openai_version = AIClient._parse_version(getattr(openai_module, "__version__", ""))
             httpx_version = AIClient._parse_version(getattr(httpx_module, "__version__", ""))
@@ -255,14 +251,12 @@
         if openai_version and openai_version < (1, 14, 0):
             message = (
                 f"OpenAI SDK {getattr(openai_module, '__version__', '<unknown>')} is too old. "
-=======
         openai_version = AIClient._parse_version(getattr(openai_module, "__version__", ""))
         httpx_version = AIClient._parse_version(getattr(httpx_module, "__version__", ""))
 
         if openai_version and openai_version < (1, 14, 0):
             message = (
                 f"OpenAI SDK {openai_module.__version__} is too old. "
->>>>>>> b66714e4
                 "Install openai>=1.14.0 to continue."
             )
             logger.error(message)
@@ -271,11 +265,8 @@
         # Enforce lower bound while providing a compatibility shim for unexpected upgrades
         if httpx_version and httpx_version < (0, 27, 0):
             message = (
-<<<<<<< HEAD
                 f"httpx {getattr(httpx_module, '__version__', '<unknown>')} is too old. "
-=======
                 f"httpx {httpx_module.__version__} is too old. "
->>>>>>> b66714e4
                 "Install httpx>=0.27,<0.28 to avoid transport issues."
             )
             logger.error(message)
@@ -285,11 +276,8 @@
             logger.warning(
                 "Detected httpx %s (proxy keyword removed). Applying compatibility shim "
                 "so OpenAI SDK calls keep working. Please pin httpx>=0.27,<0.28 to avoid this fallback.",
-<<<<<<< HEAD
                 getattr(httpx_module, "__version__", "<unknown>"),
-=======
                 httpx_module.__version__,
->>>>>>> b66714e4
             )
             AIClient._ensure_httpx_proxy_shim(httpx_module)
 
@@ -338,9 +326,6 @@
 
             httpx_module.AsyncClient.__init__ = patched_async_init  # type: ignore[assignment]
 
-<<<<<<< HEAD
-        httpx_module._litrx_proxy_shim_installed = True
-=======
         httpx_module._litrx_proxy_shim_installed = True
         if httpx_version and httpx_version >= (0, 28, 0):
             message = (
@@ -348,5 +333,4 @@
                 "Install httpx>=0.27,<0.28 to avoid the 'proxies' error."
             )
             logger.error(message)
-            raise RuntimeError(message)
->>>>>>> b66714e4
+            raise RuntimeError(message)