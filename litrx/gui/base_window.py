--- conflicted
+++ resolved
@@ -9,14 +9,11 @@
 # "macOS 26 (2600) or later required, have instead 16 (1600)"
 # This environment variable disables the strict version check
 # MUST be set before importing tkinter
-<<<<<<< HEAD
 ensure_native_macos_version()
-=======
 if platform.system() == "Darwin":  # macOS
     previous_compat = os.environ.get("SYSTEM_VERSION_COMPAT")
     if previous_compat != "0":
         os.environ["SYSTEM_VERSION_COMPAT"] = "0"
->>>>>>> c479a121
 
 import tkinter as tk
 from pathlib import Path
