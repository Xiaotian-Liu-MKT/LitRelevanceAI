--- conflicted
+++ resolved
@@ -9,12 +9,10 @@
 import importlib
 import subprocess
 import sys
-<<<<<<< HEAD
 
 from litrx.tk_compat import ensure_native_macos_version
 
 ensure_native_macos_version()
-=======
 import platform
 
 # Fix for macOS Tk version check issue
@@ -27,7 +25,6 @@
         # Tk's version check misreads macOS 14+ when SYSTEM_VERSION_COMPAT
         # is left at "1" (the legacy default), so we force the modern value.
         os.environ["SYSTEM_VERSION_COMPAT"] = "0"
->>>>>>> c479a121
 
 
 DEPENDENCIES = {
